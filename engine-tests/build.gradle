// Engine tests are split out due to otherwise quirky project dependency issues with module tests extending engine tests

// Grab all the common stuff like plugins to use, artifact repositories, code analysis config
apply from: "$rootDir/config/gradle/artifactory.gradle"

///////////////////////////////////////////////////////////////////////////////////////////////////////////////////////
// Java Section                                                                                                      //
///////////////////////////////////////////////////////////////////////////////////////////////////////////////////////

// Put resources in the same folder as java classes to make them available in the sandbox
sourceSets {
    main {
        java {
            output.classesDir 'build/classes/main'
            output.resourcesDir 'build/classes/main'
        }
    }
}

// Base the engine tests on the same version number as the engine
version = project(':engine').version
println "ENGINE TESTS VERSION: $version"

// Jenkins-Artifactory integration catches on to this as part of the Maven-type descriptor
group = 'org.terasology.engine'

// Primary dependencies definition
dependencies {

    // Dependency on the engine itself
    compile project(':engine')

    // Test lib dependencies
    compile group: 'junit', name: 'junit', version: '4.12'
    compile group: 'org.mockito', name: 'mockito-all', version: '1.10.19'
    compile group: 'org.jboss.shrinkwrap', name: 'shrinkwrap-depchain-java7', version: '1.1.3'
<<<<<<< HEAD

    // For reading logback.groovy when running unit tests. Excessive just for a config file?
    testRuntime group: 'org.codehaus.groovy', name: 'groovy', version: '2.1.7'
=======
}

///////////////////////////////////////////////////////////////////////////////////////////////////////////////////////
// General IDE customization                                                                                         //
///////////////////////////////////////////////////////////////////////////////////////////////////////////////////////

idea {
    module {
        // Change around the output a bit
        inheritOutputDirs = false
        outputDir = file('build/classes')
        testOutputDir = file('build/testClasses')
    }
>>>>>>> 664c97ed
}<|MERGE_RESOLUTION|>--- conflicted
+++ resolved
@@ -34,23 +34,4 @@
     compile group: 'junit', name: 'junit', version: '4.12'
     compile group: 'org.mockito', name: 'mockito-all', version: '1.10.19'
     compile group: 'org.jboss.shrinkwrap', name: 'shrinkwrap-depchain-java7', version: '1.1.3'
-<<<<<<< HEAD
-
-    // For reading logback.groovy when running unit tests. Excessive just for a config file?
-    testRuntime group: 'org.codehaus.groovy', name: 'groovy', version: '2.1.7'
-=======
-}
-
-///////////////////////////////////////////////////////////////////////////////////////////////////////////////////////
-// General IDE customization                                                                                         //
-///////////////////////////////////////////////////////////////////////////////////////////////////////////////////////
-
-idea {
-    module {
-        // Change around the output a bit
-        inheritOutputDirs = false
-        outputDir = file('build/classes')
-        testOutputDir = file('build/testClasses')
-    }
->>>>>>> 664c97ed
 }