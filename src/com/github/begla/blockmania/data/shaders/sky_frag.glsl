--- conflicted
+++ resolved
@@ -74,11 +74,6 @@
         vec4	skyColor          = vec4	( clamp ( convertColor (), 0.0, 1.0 ) + sunHighlight + largeSunHighlight, 1.0 );
         float	alpha             = 0.75 * (1.2 - lv);
         //skyColor               += alpha*textureCube ( tex, skyVec );
-<<<<<<< HEAD
-        //gl_FragColor   =  texture3D ( noiseMap, cloudVec ); 
-
-        gl_FragColor = mix ( skyColor, cloudColor, density ( n1.x, cloudDensity1 ) );
-=======
         vec4	n1  = clouds ( 0.6112*cloudVec, time*0.05, vec3 ( 0.29987, 0.101123, 0.0 ) ); 
 
 
@@ -122,7 +117,6 @@
         ResColor *= attenuation;
         //ResColor.xyz += absorption;
 	gl_FragColor = skyColor + ResColor;
->>>>>>> de196228
        }else{
         gl_FragColor = vec4	( 0.0, 0.0, 0.0, 1.0);
    }
