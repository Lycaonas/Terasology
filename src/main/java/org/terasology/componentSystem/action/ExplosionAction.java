--- conflicted
+++ resolved
@@ -1,11 +1,5 @@
 package org.terasology.componentSystem.action;
 
-<<<<<<< HEAD
-=======
-import javax.vecmath.Vector3f;
-
-import org.terasology.componentSystem.block.BlockEntityRegistry;
->>>>>>> 90c746ec
 import org.terasology.components.actions.ExplosionActionComponent;
 import org.terasology.entitySystem.EntityRef;
 import org.terasology.entitySystem.EventHandlerSystem;
@@ -20,6 +14,8 @@
 import org.terasology.model.blocks.management.BlockManager;
 import org.terasology.rendering.physics.BulletPhysicsRenderer;
 import org.terasology.utilities.FastRandom;
+
+import javax.vecmath.Vector3f;
 
 /**
  * @author Immortius <immortius@gmail.com>
@@ -72,13 +68,8 @@
                 if (currentBlock.isDestructible()) {
                     // TODO: this should be handled centrally somewhere. Actions shouldn't be determining world behaviour
                     // like what happens when a block is destroyed.
-<<<<<<< HEAD
                     worldProvider.setBlock(blockPos, BlockManager.getInstance().getAir(), currentBlock);
                     
-=======
-                    worldProvider.setBlock(blockPos, (byte)0x0, true, true);
-
->>>>>>> 90c746ec
                     EntityRef blockEntity = blockEntityRegistry.getEntityAt(blockPos);
                     blockEntity.destroy();
                     physicsRenderer.addTemporaryBlock(target, currentBlock.getId(), impulse, BulletPhysicsRenderer.BLOCK_SIZE.FULL_SIZE);
