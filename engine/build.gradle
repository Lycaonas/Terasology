/*
 * This is a Gradle build file:
 * - Gradle Homepage: http://gradle.org/
 * - Gradle Documentation: http://gradle.org/documentation
 * - View tasks for this project: $ gradlew tasks
 */

apply plugin: 'java'
apply plugin: 'eclipse'
apply plugin: 'idea'
apply plugin: 'checkstyle'

import groovy.json.JsonSlurper
import org.apache.tools.ant.filters.FixCrLfFilter

import java.text.SimpleDateFormat;

def dateTimeFormat = new SimpleDateFormat("yyyy-MM-dd'T'HH:mm:ssXXX")
dateTimeFormat.timeZone = TimeZone.getTimeZone("UTC")

// Declare "extra properties" (variables) for the project - a Gradle thing that makes them special.
ext {
    // Read environment variables, including variables passed by jenkins continuous integration server
    env = System.getenv()

    templatesDir = new File(rootDir, 'templates')

    // Stuff for our automatic version file setup
    startDateTimeString = dateTimeFormat.format(new Date())
    versionInfoFileDir = new File(buildDir, 'classes/org/terasology/version')
    versionInfoFile = new File(versionInfoFileDir, 'versionInfo.properties')
    versionFileName = 'VERSION'
    versionBase = new File(templatesDir, "version.txt").text.trim()
    displayVersion = versionBase
}

// TODO: Make a top-level commons.gradle and put repositories and global variables etc in there then include: it?

// Declare remote repositories we're interested in - library files will be fetched from here
repositories {
    // Main Maven repo
    mavenCentral()
    // MovingBlocks Artifactory instance for libs not readily available elsewhere
    maven {
        url "http://www.movingblocks.net:8081/artifactory/repo"
    }
}

///////////////////////////////////////////////////////////////////////////////////////////////////////////////////////
// Java Section                                                                                                      //
///////////////////////////////////////////////////////////////////////////////////////////////////////////////////////

// Engine for now has two source sets
sourceSets {

    // Main is almost everything - the true engine
    main {
        java {
            output.classesDir 'build/classes'
        }
        // This makes the resources (assets, 3d wizardry includes, etc) also go to build/classes
        output.resourcesDir 'build/classes'
    }

    // Dev contains some utilities. Not really sure this needs to be included with the build? But hey. Dump it in
    dev {
        java {
            output.classesDir 'build/classes'
        }
    }
}

// Customizations for the main compilation configuration
configurations {

    // Exclude a couple JWJGL modules that aren't needed during compilation (OS specific stuff in these two perhaps)
    compile {
        exclude module: 'lwjgl-platform'
        exclude module: 'jinput-platform'
    }

    // Beyond the standard compile "configuration" we declare one called "devCompile" specific to the "dev" source set
    devCompile.extendsFrom compile
}

// Primary dependencies definition
dependencies {
    // Main library files fetched online
    compile group: 'org.slf4j', name: 'slf4j-api', version: '1.7.2'
    compile group: 'com.google.guava', name: 'guava', version: '15.0'
    compile group: 'com.google.code.gson', name: 'gson', version: '2.2.4'
    compile group: 'com.google.protobuf', name: 'protobuf-java', version: '2.5.0'
    compile group: 'net.sf.trove4j', name: 'trove4j', version: '3.0.3'
    compile group: 'com.projectdarkstar.ext.jorbis', name: 'jorbis', version: '0.0.17'
    compile group: 'org.lwjgl.lwjgl', name: 'lwjgl', version: LwjglVersion
    compile group: 'org.lwjgl.lwjgl', name: 'lwjgl_util', version: LwjglVersion
    compile group: 'io.netty', name: 'netty', version: '3.6.5.Final'
    compile group: 'org.reflections', name: 'reflections', version: '0.9.9-RC1'
    compile group: 'java3d', name: 'vecmath', version: '1.5.2'
    //compile group: 'com.github.jponge', name: 'lzma-java', version: '1.2'
    compile group: 'net.java.dev.jna', name: 'jna', version: '3.5.2'
    compile group: 'net.java.dev.jna', name: 'platform', version: '3.5.2'
    compile group: 'org.newdawn.slick', name: 'slick', version: '237'
    compile group: 'org.terasology.bullet', name: 'tera-bullet', version: '1.0.0'
    compile group: 'com.esotericsoftware.reflectasm', name: 'reflectasm', version: '1.07'
    compile group: 'ec.util', name: 'MersenneTwister', version: '20'
<<<<<<< HEAD
    compile group: 'org.abego.treelayout', name: 'org.abego.treelayout.core', version: '1.0.1'
=======
    compile group: 'com.miglayout', name: 'miglayout-core', version: '4.2'
>>>>>>> 55e0e9c8

    // Wildcard dependency to catch any libs provided with the project (remote repo preferred instead)
    compile fileTree(dir: 'libs', include: '*.jar')

    // Needed as "compile" for logback.groovy in IntelliJ - otherwise it could be left as a runtime only dependency
    compile group: 'ch.qos.logback', name: 'logback-classic', version: '1.0.13'

    // And here is Groovy to read the config file
    runtime group: 'org.codehaus.groovy', name: 'groovy', version: '2.1.7'

    // In addition to all the above the dev source set also needs to depend on what gets compiled in main
    devCompile sourceSets.main.output
}

// Instructions for packaging a jar file for the engine
jar {
    // Unlike the content modules Gradle grabs the assets as they're in a resources directory. Need to avoid dupes tho
    duplicatesStrategy = 'exclude'

    manifest {
        def manifestClasspath = "$subDirLibs/"+configurations.runtime.collect { it.getName() }.join(" $subDirLibs/")
        attributes("Class-Path" : manifestClasspath, "Implementation-Title": "Terasology-" + project.name, "Implementation-Version": env.BUILD_NUMBER + ", " + env.GIT_BRANCH + ", " + env.BUILD_ID + ", " + displayVersion)
    }
}

task distEngine (type: Sync) {
    description = "Prepares the engine.jar for distribution"
    into ("$distsDir/engine")
    from jar
}

task distLibs (type: Sync) {
    description = "Prepares the engine libs for distribution (useful for other builds)"
    into ("$distsDir/libs")
    from configurations.runtime
}

task sourceJar(type: Jar) {
    description = "Create a JAR with all sources (main: java, resources)"
    manifest.attributes("Implementation-Title": "Terasology-" + project.name)
    classifier = 'sources'
    from sourceSets.main.output
}

task javadocJar(type: Jar, dependsOn: javadoc) {
    description = "Create a JAR with the JavaDoc for the java sources"
    manifest.attributes("Implementation-Title": "Terasology-" + project.name)
    classifier = 'javadoc'
    from javadoc.destinationDir
}

///////////////////////////////////////////////////////////////////////////////////////////////////////////////////////
// Version file stuff                                                                                                //
///////////////////////////////////////////////////////////////////////////////////////////////////////////////////////

// First read the internal version out of the engine's module.txt
def moduleFile = file('src/main/resources/assets/module.txt')

if (!moduleFile.exists()) {
    println "Y U NO EXIST MODULE.TXT!"
} else {
    println "Scanning for version in module.txt for engine"
    def slurper = new JsonSlurper()
    def moduleConfig = slurper.parseText(moduleFile.text)

    // Gradle uses the magic version variable when creating the jar name (unless explicitly set somewhere else I guess)
    version = moduleConfig.version

    // Jenkins-Artifactory integration catches on to this as part of the Maven-type descriptor
    group = 'org.terasology.engine'

    // Check to see if we're running in Jenkins and in that case attach a snapshot+job build number
    if (env.BUILD_NUMBER != null) {
        version += '-SNAPSHOT+' + env.BUILD_NUMBER
    }
}

// This version info file actually goes inside the built jar and can be used at runtime
task createVersionInfoFile {
    inputs.property('dateTime', startDateTimeString)
    onlyIf { env.BUILD_URL != null }
    doLast {
        versionInfoFileDir.mkdirs()
        ant.propertyfile (file: versionInfoFile) {
            ant.entry(key:'buildNumber',value:env.BUILD_NUMBER)
            ant.entry(key:'buildId',value:env.BUILD_ID)
            ant.entry(key:'buildTag',value:env.BUILD_TAG)
            ant.entry(key:'buildUrl',value:env.BUILD_URL)
            ant.entry(key:'jobName',value:env.JOB_NAME)
            ant.entry(key:'gitBranch',value:env.GIT_BRANCH)
            ant.entry(key:'gitCommit',value:env.GIT_COMMIT)
            ant.entry(key:'dateTime',value:startDateTimeString)
            ant.entry(key:'displayVersion',value:displayVersion)
            ant.entry(key:'engineVersion',value:version)    // TODO: This new entry might have to be hooked into code / logging
        }
    }
}

jar.dependsOn createVersionInfoFile

///////////////////////////////////////////////////////////////////////////////////////////////////////////////////////
// General IDE customization                                                                                         //
///////////////////////////////////////////////////////////////////////////////////////////////////////////////////////

idea {
    module {
        // Add development "dev" dir
        sourceDirs += sourceSets.dev.allJava.srcDirs

        // Change around the output a bit
        inheritOutputDirs = false
        outputDir = file('build/classes')
        testOutputDir = file('build/testClasses')
    }
}

//eclipse.jdt.file.withProperties { props ->
//	props.setProperty('org.eclipse.jdt.core.compiler.problem.rawTypeReference', 'ignore');
//	props.setProperty('org.eclipse.jdt.core.compiler.problem.unusedLocal', 'ignore');
//	props.setProperty('org.eclipse.jdt.core.compiler.problem.unusedPrivateMember', 'ignore');
//	props.setProperty('org.eclipse.jdt.core.compiler.problem.incompleteEnumSwitch', 'ignore');
//	props.setProperty('org.eclipse.jdt.core.compiler.problem.missingSerialVersion', 'ignore');
//	props.setProperty('org.eclipse.jdt.core.compiler.problem.uncheckedTypeOperation', 'ignore');
//}

checkstyle {
    ignoreFailures = true
    configFile = new File(rootDir, 'config/checkstyle/checkstyle.xml')
    configProperties.samedir = checkstyle.configFile.parentFile
}

pmd {
    ignoreFailures = true
    ruleSetFiles = files("config/pmd/pmd.xml")
}<|MERGE_RESOLUTION|>--- conflicted
+++ resolved
@@ -104,11 +104,8 @@
     compile group: 'org.terasology.bullet', name: 'tera-bullet', version: '1.0.0'
     compile group: 'com.esotericsoftware.reflectasm', name: 'reflectasm', version: '1.07'
     compile group: 'ec.util', name: 'MersenneTwister', version: '20'
-<<<<<<< HEAD
     compile group: 'org.abego.treelayout', name: 'org.abego.treelayout.core', version: '1.0.1'
-=======
     compile group: 'com.miglayout', name: 'miglayout-core', version: '4.2'
->>>>>>> 55e0e9c8
 
     // Wildcard dependency to catch any libs provided with the project (remote repo preferred instead)
     compile fileTree(dir: 'libs', include: '*.jar')
