/*
 * Copyright 2013 MovingBlocks
 *
 * Licensed under the Apache License, Version 2.0 (the "License");
 * you may not use this file except in compliance with the License.
 * You may obtain a copy of the License at
 *
 *      http://www.apache.org/licenses/LICENSE-2.0
 *
 * Unless required by applicable law or agreed to in writing, software
 * distributed under the License is distributed on an "AS IS" BASIS,
 * WITHOUT WARRANTIES OR CONDITIONS OF ANY KIND, either express or implied.
 * See the License for the specific language governing permissions and
 * limitations under the License.
 */
package org.terasology.engine.modes;

import org.terasology.asset.Assets;
import org.terasology.audio.AudioManager;
import org.terasology.classMetadata.reflect.ReflectFactory;
import org.terasology.engine.ComponentSystemManager;
import org.terasology.engine.CoreRegistry;
import org.terasology.engine.GameEngine;
import org.terasology.engine.bootstrap.EntitySystemBuilder;
import org.terasology.engine.module.ModuleManager;
import org.terasology.entitySystem.entity.EntityRef;
import org.terasology.entitySystem.entity.internal.EngineEntityManager;
import org.terasology.entitySystem.event.internal.EventSystem;
import org.terasology.input.InputSystem;
import org.terasology.input.cameraTarget.CameraTargetSystem;
import org.terasology.logic.behavior.BehaviorSystem;
import org.terasology.logic.manager.GUIManager;
import org.terasology.logic.players.LocalPlayer;
import org.terasology.network.ClientComponent;
import org.terasology.network.NetworkSystem;
import org.terasology.rendering.nui.NUIManager;
import org.terasology.rendering.nui.internal.NUIManagerInternal;

import static org.lwjgl.opengl.GL11.GL_COLOR_BUFFER_BIT;
import static org.lwjgl.opengl.GL11.GL_DEPTH_BUFFER_BIT;
import static org.lwjgl.opengl.GL11.glClear;
import static org.lwjgl.opengl.GL11.glLoadIdentity;

/**
 * The class implements the main game menu.
 * <p/>
 *
 * @author Benjamin Glatzel <benjamin.glatzel@me.com>
 * @author Anton Kireev <adeon.k87@gmail.com>
 * @author Marcel Lehwald <marcel.lehwald@googlemail.com>
 * @version 0.3
 */
public class StateMainMenu implements GameState {
    private EngineEntityManager entityManager;
    private EventSystem eventSystem;
    private ComponentSystemManager componentSystemManager;
    private GUIManager guiManager;
    private NUIManager nuiManager;
    private InputSystem inputSystem;

    private String messageOnLoad = "";

    public StateMainMenu() {
    }

    public StateMainMenu(String showMessageOnLoad) {
        messageOnLoad = showMessageOnLoad;
    }


    @Override
    public void init(GameEngine gameEngine) {

        //lets get the entity event system running
        entityManager = new EntitySystemBuilder().build(CoreRegistry.get(ModuleManager.class), CoreRegistry.get(NetworkSystem.class), CoreRegistry.get(ReflectFactory.class));
        eventSystem = CoreRegistry.get(EventSystem.class);

        guiManager = CoreRegistry.get(GUIManager.class);
        nuiManager = CoreRegistry.get(NUIManager.class);
        ((NUIManagerInternal) nuiManager).refreshElementsLibrary();

        componentSystemManager = new ComponentSystemManager();
        CoreRegistry.put(ComponentSystemManager.class, componentSystemManager);

        CameraTargetSystem cameraTargetSystem = new CameraTargetSystem();
        CoreRegistry.put(CameraTargetSystem.class, cameraTargetSystem);
        componentSystemManager.register(cameraTargetSystem, "engine:CameraTargetSystem");

        eventSystem.registerEventHandler(guiManager);
        eventSystem.registerEventHandler(CoreRegistry.get(NUIManager.class));
        inputSystem = CoreRegistry.get(InputSystem.class);
        componentSystemManager.register(inputSystem, "engine:InputSystem");

        EntityRef localPlayerEntity = entityManager.create(new ClientComponent());

        LocalPlayer localPlayer = CoreRegistry.put(LocalPlayer.class, new LocalPlayer());
        localPlayer.setClientEntity(localPlayerEntity);

        componentSystemManager.initialise();
        BehaviorSystem behaviorSystem = new BehaviorSystem();
        CoreRegistry.put(BehaviorSystem.class, behaviorSystem);
        behaviorSystem.initialise();

        playBackgroundMusic();

<<<<<<< HEAD
//        guiManager.openWindow("main");
        openMainMenu();
=======
        //guiManager.openWindow("main");
        CoreRegistry.get(NUIManager.class).pushScreen("engine:mainMenuScreen");
>>>>>>> 66958ac0
        if (!messageOnLoad.isEmpty()) {
            guiManager.showMessage("", messageOnLoad);
        }
    }

    @Override
    public void dispose() {
        eventSystem.process();

        componentSystemManager.shutdown();
        stopBackgroundMusic();
        guiManager.closeAllWindows();

        entityManager.clear();
        CoreRegistry.clear();
    }

    private void playBackgroundMusic() {
        CoreRegistry.get(AudioManager.class).playMusic(Assets.getMusic("engine:MenuTheme"));
    }

    private void stopBackgroundMusic() {
        CoreRegistry.get(AudioManager.class).stopAllSounds();
    }

    @Override
    public void handleInput(float delta) {
        inputSystem.update(delta);
    }

    @Override
    public void update(float delta) {
        updateUserInterface(delta);

        eventSystem.process();
    }

    @Override
    public void render() {
        glClear(GL_COLOR_BUFFER_BIT | GL_DEPTH_BUFFER_BIT);
        glLoadIdentity();

        renderUserInterface();
        nuiManager.render();
    }

    @Override
    public boolean isHibernationAllowed() {
        return true;
    }

    public void renderUserInterface() {
        guiManager.render();
    }

    private void updateUserInterface(float delta) {
        guiManager.update();
        nuiManager.update(delta);
    }
}<|MERGE_RESOLUTION|>--- conflicted
+++ resolved
@@ -103,13 +103,8 @@
 
         playBackgroundMusic();
 
-<<<<<<< HEAD
-//        guiManager.openWindow("main");
-        openMainMenu();
-=======
         //guiManager.openWindow("main");
         CoreRegistry.get(NUIManager.class).pushScreen("engine:mainMenuScreen");
->>>>>>> 66958ac0
         if (!messageOnLoad.isEmpty()) {
             guiManager.showMessage("", messageOnLoad);
         }
