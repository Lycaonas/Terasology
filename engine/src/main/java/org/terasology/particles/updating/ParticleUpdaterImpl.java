/*
 * Copyright 2016 MovingBlocks
 *
 * Licensed under the Apache License, Version 2.0 (the "License");
 * you may not use this file except in compliance with the License.
 * You may obtain a copy of the License at
 *
 *      http://www.apache.org/licenses/LICENSE-2.0
 *
 * Unless required by applicable law or agreed to in writing, software
 * distributed under the License is distributed on an "AS IS" BASIS,
 * WITHOUT WARRANTIES OR CONDITIONS OF ANY KIND, either express or implied.
 * See the License for the specific language governing permissions and
 * limitations under the License.
 */
package org.terasology.particles.updating;

import com.google.common.base.Preconditions;
import com.google.common.collect.BiMap;
import com.google.common.collect.HashBiMap;
import com.google.common.collect.ImmutableList;
import org.slf4j.Logger;
import org.slf4j.LoggerFactory;
import org.terasology.engine.module.ModuleManager;
import org.terasology.entitySystem.Component;
import org.terasology.entitySystem.entity.EntityRef;
import org.terasology.math.JomlUtil;
import org.terasology.math.TeraMath;
import org.terasology.math.geom.Vector3f;
import org.terasology.module.ModuleEnvironment;
import org.terasology.particles.ParticleDataMask;
import org.terasology.particles.ParticlePool;
import org.terasology.particles.components.ParticleEmitterComponent;
import org.terasology.particles.functions.ParticleSystemFunction;
import org.terasology.particles.functions.RegisterParticleSystemFunction;
import org.terasology.particles.functions.affectors.AffectorFunction;
import org.terasology.particles.functions.generators.GeneratorFunction;
import org.terasology.physics.HitResult;
import org.terasology.physics.Physics;
import org.terasology.physics.StandardCollisionGroup;
import org.terasology.utilities.ReflectionUtil;
import org.terasology.utilities.random.FastRandom;

import java.lang.reflect.Type;
import java.util.HashSet;
import java.util.Set;

/**
 * See ParticleUpdater for more information.
 */
public class ParticleUpdaterImpl implements ParticleUpdater {

    private static final Logger logger = LoggerFactory.getLogger(ParticleUpdaterImpl.class);

    /**
     * Number used in determining how many particles to skip in each collision update step, as updating all particles is costly.
     */
    private static final int PHYSICS_SKIP_NR = 100;

    private ModuleManager moduleManager;

    /**
     * Map of Generators to the functions that process them.
     */
    private BiMap<Class<? extends Component>, GeneratorFunction> registeredGeneratorFunctions = HashBiMap.create();

    /**
     * Map of Affectors to the functions that process them.
     */
    private BiMap<Class<? extends Component>, AffectorFunction> registeredAffectorFunctions = HashBiMap.create();

    /**
     * Set of all particle emitters
     */
    private final Set<ParticleEmitterComponent> registeredParticleSystems = new HashSet<>();

    private final FastRandom random = new FastRandom();
    private final Physics physics;
    private float movingAvgDelta = 1.0f / 60.0f; // Starting guess average physics updateParticleSystem delta

    public ParticleUpdaterImpl(final Physics physics, final ModuleManager moduleManager) {
        this.physics = physics;
        this.moduleManager = moduleManager;
    }

    @Override
    public void addEmitter(final EntityRef emitter) {
        Preconditions.checkArgument(emitter != null,
            "Argument can not be null"
        );

        ParticleEmitterComponent emitterComponent = emitter.getComponent(ParticleEmitterComponent.class);

        Preconditions.checkArgument(emitterComponent != null,
            "Entity %s does not have a ParticleEmitterComponent", emitter
        );

        registeredParticleSystems.add(emitterComponent);
    }

    @Override
    public void removeEmitter(final EntityRef emitter) {
        Preconditions.checkArgument(emitter != null,
            "Argument can not be null"
        );

        ParticleEmitterComponent emitterComponent = emitter.getComponent(ParticleEmitterComponent.class);

        Preconditions.checkState(registeredParticleSystems.contains(emitterComponent),
            "Entity %s is not a registered entity", emitter
        );

        registeredParticleSystems.remove(emitterComponent);
    }

    @Override
    public void update(final float delta) {
        movingAvgDelta = TeraMath.lerp(movingAvgDelta, delta, 0.05f);

        for (ParticleEmitterComponent registeredParticleSystem : ImmutableList.copyOf(registeredParticleSystems)) {
            updateParticleSystem(registeredParticleSystem, delta);
        }
    }

    @Override
    public Set<ParticleEmitterComponent> getParticleEmitters() {
        return registeredParticleSystems;
    }

    @Override
    public void initialize() {
        ModuleEnvironment environment = moduleManager.getEnvironment();

        for (Class<?> type : environment.getTypesAnnotatedWith(RegisterParticleSystemFunction.class)) {
            RegisterParticleSystemFunction annotation = type.getAnnotation(RegisterParticleSystemFunction.class);

            if (!ParticleSystemFunction.class.isAssignableFrom(type)) {
                logger.error("Cannot register particle system function {}, must be a subclass of ParticleSystemFunction", type.getSimpleName());
            } else {
                try {
                    ParticleSystemFunction function = (ParticleSystemFunction) type.newInstance();
                    if (function instanceof GeneratorFunction) {
                        Type componentClass = ReflectionUtil.getTypeParameterForSuper(type, GeneratorFunction.class, 0);
                        mapGeneratorFunction((GeneratorFunction) function, (Class<? extends Component>) componentClass);

                    } else if (function instanceof AffectorFunction) {
                        Type componentClass = ReflectionUtil.getTypeParameterForSuper(type, AffectorFunction.class, 0);
                        mapAffectorFunction((AffectorFunction) function, (Class<? extends Component>) componentClass);
                    }
                } catch (InstantiationException | IllegalAccessException e) {
                    logger.error("Failed to register particle system", e);
                }
            }
        }
    }

    @Override
    public void dispose() {
    }

    @Override
    public void configureEmitter(final ParticleEmitterComponent emitter) {

        emitter.generatorFunctionMap.clear();
        emitter.affectorFunctionMap.clear();
        for (Component c : emitter.ownerEntity.iterateComponents()) {
            if (registeredGeneratorFunctions.containsKey(c.getClass())) {
                emitter.generatorFunctionMap.put(c, registeredGeneratorFunctions.get(c.getClass()));

            } else if (registeredAffectorFunctions.containsKey(c.getClass())) {
                emitter.affectorFunctionMap.put(c, registeredAffectorFunctions.get(c.getClass()));
            }
        }
    }

    /**
     * Maps a Generator function to the component it will be called on when new particles are emitted.
     *
     * @param generatorFunction The generator function to be used.
     * @param componentClass    The component class this function is being mapped to.
     */
    private void mapGeneratorFunction(GeneratorFunction generatorFunction, Class<? extends Component> componentClass) {
        Preconditions.checkArgument(!registeredGeneratorFunctions.containsKey(componentClass),
            "Tried to register an GeneratorFunction for %s twice", generatorFunction
        );

        logger.info("Registering GeneratorFunction for Component class {}", componentClass);
        registeredGeneratorFunctions.put(componentClass, generatorFunction);
    }

    /**
     * Maps an Affector function to the component it will be called on when updating particles.
     *
     * @param affectorFunction The affector function to be used.
     * @param componentClass   The component class this function is being mapped to.
     */
    private void mapAffectorFunction(AffectorFunction affectorFunction, Class<? extends Component> componentClass) {
        Preconditions.checkArgument(!registeredAffectorFunctions.containsKey(componentClass),
            "Tried to register an AffectorFunction for %s twice", affectorFunction
        );

        logger.info("Registering AffectorFunction for Component class {}", componentClass);
        registeredAffectorFunctions.put(componentClass, affectorFunction);
    }

    private void checkCollision(final ParticlePool pool, final int offset) {
        final Vector3f vel = new Vector3f();
        final Vector3f halfVelDir = new Vector3f();
        final Vector3f curr = new Vector3f();

        for (int i = offset; i < pool.livingParticles(); i += PHYSICS_SKIP_NR) {
            int i3 = i * 3;
            curr.set(pool.position[i3 + 0], pool.position[i3 + 1], pool.position[i3 + 2]);
            vel.set(pool.velocity[i3 + 0], pool.velocity[i3 + 1], pool.velocity[i3 + 2]);
            halfVelDir.scale(0).add(vel).normalize().scale(0.5f);
            curr.sub(halfVelDir);
            float dist = (vel.length() + 0.5f) * movingAvgDelta * PHYSICS_SKIP_NR * 1.5f;
            vel.normalize();

            HitResult hitResult = physics.rayTrace(curr, vel, dist, StandardCollisionGroup.WORLD);
            if (hitResult.isHit()) {
                pool.energy[i] = 0;
            }
        }
    }

    private void updateLifeRemaining(final ParticlePool pool, final float delta) {
        for (int i = 0; i < pool.livingParticles(); i++) {
            pool.energy[i] -= delta;
        }

        for (int i = 0; i < pool.livingParticles(); i++) {
            while (pool.energy[i] < 0 && i < pool.livingParticles()) {
                pool.moveDeceasedParticle(i);
            }
        }
    }

    /*
     * Updates particle life and processes particle affectors
     * */
    private void updateParticles(final ParticleEmitterComponent particleSystem, final float delta) {
        updateLifeRemaining(particleSystem.particlePool, delta);

        particleSystem.affectorFunctionMap.forEach(
            (component, affector) -> affector.beforeUpdates(component, random, delta)
        );

        for (int i = 0; i < particleSystem.particlePool.livingParticles(); i++) {
            particleSystem.particlePool.loadTemporaryDataFrom(i, ParticleDataMask.ALL.toInt());

            particleSystem.affectorFunctionMap.forEach(
                (component, affector) ->
                    affector.update(component, particleSystem.particlePool.temporaryParticleData, random, delta)
            );

            particleSystem.particlePool.storeTemporaryDataAt(i, ParticleDataMask.ALL.toInt());
        }
    }

    private void emitParticle(final ParticleEmitterComponent particleEmitter) {
        int index = particleEmitter.particlePool.reviveParticle();

        particleEmitter.particlePool.loadTemporaryDataFrom(index, ParticleDataMask.ALL.toInt());

        particleEmitter.generatorFunctionMap.forEach(
            (component, generator) ->
                generator.onEmission(component, particleEmitter.particlePool.temporaryParticleData, random)
        );

        particleEmitter.particlePool.temporaryParticleData.position.add(
<<<<<<< HEAD
            JomlUtil.from(particleEmitter.locationComponent.getWorldPosition())
=======
            particleEmitter.locationComponent.getWorldPosition()
>>>>>>> 00ff3adf
        );

        particleEmitter.particlePool.storeTemporaryDataAt(index, ParticleDataMask.ALL.toInt());
    }

    /*
     * Emits particles from emitter
     * */
    private void updateEmitter(final ParticleEmitterComponent particleEmitter, final int particleReviveLimit, final float delta) {
        float deltaLeft = delta;

        while (deltaLeft > 0 && particleEmitter.particlePool.deadParticles() > particleReviveLimit) {
            if (particleEmitter.nextEmission < deltaLeft) {
                deltaLeft -= particleEmitter.nextEmission;
                float freq1 = 1.0f / particleEmitter.spawnRateMax;
                float freq2 = 1.0f / particleEmitter.spawnRateMin;
                particleEmitter.nextEmission = random.nextFloat(freq1, freq2);

                if (particleEmitter.particleSpawnsLeft != ParticleEmitterComponent.INFINITE_PARTICLE_SPAWNS) {
                    particleEmitter.particleSpawnsLeft--;
                }

                emitParticle(particleEmitter);
            } else {
                particleEmitter.nextEmission -= deltaLeft;
                deltaLeft = 0;
            }
        }
    }

    private void updateParticleSystem(final ParticleEmitterComponent partSys, final float delta) {
        if (partSys.enabled && (partSys.particleSpawnsLeft == ParticleEmitterComponent.INFINITE_PARTICLE_SPAWNS || partSys.particleSpawnsLeft > 0)) {
            updateEmitter(partSys, 0, delta); // Emit particles
        }

        updateParticles(partSys, delta); // Update particle lifetime and Affectors

        if (partSys.particleCollision) {
            checkCollision(partSys.particlePool, partSys.collisionUpdateIteration);
            partSys.collisionUpdateIteration = (partSys.collisionUpdateIteration + 1) % PHYSICS_SKIP_NR;
        }

        if (partSys.lifeTime != ParticleEmitterComponent.INDEFINITE_EMITTER_LIFETIME) {
            partSys.lifeTime = Math.max(0, partSys.lifeTime - delta);

            if (partSys.lifeTime == 0) {
                partSys.enabled = false;

                if (partSys.particlePool.deadParticles() == partSys.maxParticles) {
                    if (partSys.destroyEntityWhenDead) {
                        partSys.ownerEntity.destroy();
                    } else {
                        partSys.ownerEntity.removeComponent(ParticleEmitterComponent.class);
                    }
                }
            }
        }
    }
}<|MERGE_RESOLUTION|>--- conflicted
+++ resolved
@@ -269,11 +269,7 @@
         );
 
         particleEmitter.particlePool.temporaryParticleData.position.add(
-<<<<<<< HEAD
             JomlUtil.from(particleEmitter.locationComponent.getWorldPosition())
-=======
-            particleEmitter.locationComponent.getWorldPosition()
->>>>>>> 00ff3adf
         );
 
         particleEmitter.particlePool.storeTemporaryDataAt(index, ParticleDataMask.ALL.toInt());
