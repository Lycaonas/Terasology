package org.terasology.entityFactory;

import javax.vecmath.Vector3f;

import org.terasology.components.LocationComponent;
import org.terasology.components.MeshComponent;
import org.terasology.entitySystem.EntityManager;
import org.terasology.entitySystem.EntityRef;
import org.terasology.utilities.FastRandom;

/**
 * @author Immortius <immortius@gmail.com>
 */
public class GelatinousCubeFactory {

    private static final Vector3f[] COLORS = {new Vector3f(1.0f, 1.0f, 0.2f), new Vector3f(1.0f, 0.2f, 0.2f), new Vector3f(0.2f, 1.0f, 0.2f), new Vector3f(1.0f, 1.0f, 0.2f)};

    private FastRandom random;
    private EntityManager entityManager;

    public EntityRef generateGelatinousCube(Vector3f position) {
        EntityRef entity = entityManager.create("core:gelatinousCube");
        LocationComponent loc = entity.getComponent(LocationComponent.class);
        if (loc != null) {
            loc.setWorldPosition(position);
            loc.setLocalScale((random.randomFloat() + 1.0f) * 0.4f + 0.2f);
            entity.saveComponent(loc);
        }

        MeshComponent mesh = entity.getComponent(MeshComponent.class);
        if (mesh != null) {
            int colorId = Math.abs(random.randomInt()) % COLORS.length;
            mesh.color.set(COLORS[colorId].x, COLORS[colorId].y, COLORS[colorId].z, 1.0f);
            entity.saveComponent(mesh);
        }

        return entity;
    }

<<<<<<< HEAD
    // generates minion cubes for minion toolbar
    public EntityRef generateGelatinousMinion(Vector3f position) {
        EntityRef entity = entityManager.create("core:gelatinousMinion");
        LocationComponent loc = entity.getComponent(LocationComponent.class);
        if (loc != null) {
            loc.setWorldPosition(position);
            loc.setLocalScale((random.randomFloat() + 1.0f) * 0.4f + 0.2f);
            entity.saveComponent(loc);
        }

        MeshComponent mesh = entity.getComponent(MeshComponent.class);
        if (mesh != null) {
            int colorId = Math.abs(random.randomInt()) % COLORS.length;
            mesh.color.set(COLORS[colorId].x, COLORS[colorId].y, COLORS[colorId].z, 1.0f);
            entity.saveComponent(mesh);
        }

        return entity;
    }

=======
>>>>>>> 889d4dd8
    public FastRandom getRandom() {
        return random;
    }

    public void setRandom(FastRandom random) {
        this.random = random;
    }

    public EntityManager getEntityManager() {
        return entityManager;
    }

    public void setEntityManager(EntityManager entityManager) {
        this.entityManager = entityManager;
    }
}<|MERGE_RESOLUTION|>--- conflicted
+++ resolved
@@ -37,29 +37,6 @@
         return entity;
     }
 
-<<<<<<< HEAD
-    // generates minion cubes for minion toolbar
-    public EntityRef generateGelatinousMinion(Vector3f position) {
-        EntityRef entity = entityManager.create("core:gelatinousMinion");
-        LocationComponent loc = entity.getComponent(LocationComponent.class);
-        if (loc != null) {
-            loc.setWorldPosition(position);
-            loc.setLocalScale((random.randomFloat() + 1.0f) * 0.4f + 0.2f);
-            entity.saveComponent(loc);
-        }
-
-        MeshComponent mesh = entity.getComponent(MeshComponent.class);
-        if (mesh != null) {
-            int colorId = Math.abs(random.randomInt()) % COLORS.length;
-            mesh.color.set(COLORS[colorId].x, COLORS[colorId].y, COLORS[colorId].z, 1.0f);
-            entity.saveComponent(mesh);
-        }
-
-        return entity;
-    }
-
-=======
->>>>>>> 889d4dd8
     public FastRandom getRandom() {
         return random;
     }
