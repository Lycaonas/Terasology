/*
 * Copyright 2013 MovingBlocks
 *
 * Licensed under the Apache License, Version 2.0 (the "License");
 * you may not use this file except in compliance with the License.
 * You may obtain a copy of the License at
 *
 *      http://www.apache.org/licenses/LICENSE-2.0
 *
 * Unless required by applicable law or agreed to in writing, software
 * distributed under the License is distributed on an "AS IS" BASIS,
 * WITHOUT WARRANTIES OR CONDITIONS OF ANY KIND, either express or implied.
 * See the License for the specific language governing permissions and
 * limitations under the License.
 */
package org.terasology.entitySystem.systems;

/**
 * Instances implementing this interface see their methods called at specific stages during the rendering process,
 * with an OpenGL state compatible with what needs to be rendered - i.e. opaque objects
 * (a fairly standard opengl state) vs semi-transparent objects (opengl has blending enabled).
 * This allows a RenderSystem to update its own entities or inject its own objects for rendering.
 */
public interface RenderSystem extends ComponentSystem {

    /**
     * Called with an OpenGL state useful to the rendering of opaque objects. See OpaqueObjectsNode for more information.
     */
    void renderOpaque();

    /**
     * Called with an OpenGL state useful to the rendering of alpha blended objects. See SimpleBlendMaterialsNode for more information.
     */
    void renderAlphaBlend();

    /**
     * Called with an OpenGL state useful to the rendering of overlays. See OverlaysNode for more information.
     */
    void renderOverlay();

    /**
<<<<<<< HEAD
     * Called when first person objects should be rendered.
     * Marked for removal in the near future.
     */
    @Deprecated
    void renderFirstPerson();

    /**
=======
>>>>>>> c74f86a4
     * Currently not used.
     */
    @Deprecated
    void renderShadows();
}<|MERGE_RESOLUTION|>--- conflicted
+++ resolved
@@ -39,16 +39,6 @@
     void renderOverlay();
 
     /**
-<<<<<<< HEAD
-     * Called when first person objects should be rendered.
-     * Marked for removal in the near future.
-     */
-    @Deprecated
-    void renderFirstPerson();
-
-    /**
-=======
->>>>>>> c74f86a4
      * Currently not used.
      */
     @Deprecated
