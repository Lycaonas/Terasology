--- conflicted
+++ resolved
@@ -15,68 +15,26 @@
  */
 package org.terasology.rendering.world;
 
-<<<<<<< HEAD
 import com.google.common.collect.Lists;
-=======
-import static org.lwjgl.opengl.GL11.GL_BLEND;
-import static org.lwjgl.opengl.GL11.GL_DEPTH_BUFFER_BIT;
-import static org.lwjgl.opengl.GL11.GL_FILL;
-import static org.lwjgl.opengl.GL11.GL_FRONT_AND_BACK;
-import static org.lwjgl.opengl.GL11.GL_LIGHT0;
-import static org.lwjgl.opengl.GL11.GL_LINE;
-import static org.lwjgl.opengl.GL11.GL_ONE_MINUS_SRC_ALPHA;
-import static org.lwjgl.opengl.GL11.GL_SRC_ALPHA;
-import static org.lwjgl.opengl.GL11.glBlendFunc;
-import static org.lwjgl.opengl.GL11.glClear;
-import static org.lwjgl.opengl.GL11.glColorMask;
-import static org.lwjgl.opengl.GL11.glCullFace;
-import static org.lwjgl.opengl.GL11.glDisable;
-import static org.lwjgl.opengl.GL11.glEnable;
-import static org.lwjgl.opengl.GL11.glLoadIdentity;
-import static org.lwjgl.opengl.GL11.glPolygonMode;
-import static org.lwjgl.opengl.GL11.glPopMatrix;
-import static org.lwjgl.opengl.GL11.glPushMatrix;
-
-import java.awt.image.BufferedImage;
-import java.io.BufferedOutputStream;
-import java.io.File;
-import java.io.FileInputStream;
-import java.io.FileOutputStream;
-import java.io.IOException;
-import java.io.ObjectInputStream;
-import java.io.ObjectOutputStream;
-import java.nio.ByteBuffer;
-import java.text.SimpleDateFormat;
-import java.util.Calendar;
-import java.util.Collections;
-import java.util.Comparator;
-import java.util.LinkedList;
-import java.util.List;
-import java.util.PriorityQueue;
-
-import javax.imageio.ImageIO;
-import javax.vecmath.Vector3f;
-
->>>>>>> 5329d2d6
 import org.lwjgl.BufferUtils;
 import org.lwjgl.opengl.Display;
 import org.lwjgl.opengl.GL11;
 import org.slf4j.Logger;
 import org.slf4j.LoggerFactory;
 import org.terasology.componentSystem.RenderSystem;
-import org.terasology.logic.characters.CharacterComponent;
-import org.terasology.logic.players.LocalPlayerSystem;
 import org.terasology.game.ComponentSystemManager;
 import org.terasology.game.CoreRegistry;
 import org.terasology.game.GameEngine;
 import org.terasology.game.Timer;
-import org.terasology.logic.players.LocalPlayer;
+import org.terasology.logic.characters.CharacterComponent;
 import org.terasology.logic.manager.AudioManager;
 import org.terasology.logic.manager.Config;
 import org.terasology.logic.manager.PathManager;
 import org.terasology.logic.manager.PostProcessingRenderer;
 import org.terasology.logic.manager.ShaderManager;
 import org.terasology.logic.manager.WorldTimeEventManager;
+import org.terasology.logic.players.LocalPlayer;
+import org.terasology.logic.players.LocalPlayerSystem;
 import org.terasology.math.AABB;
 import org.terasology.math.Rect2i;
 import org.terasology.math.Region3i;
@@ -102,14 +60,9 @@
 import org.terasology.world.block.Block;
 import org.terasology.world.chunks.Chunk;
 import org.terasology.world.chunks.ChunkProvider;
-<<<<<<< HEAD
-=======
 import org.terasology.world.chunks.ChunkStore;
-import org.terasology.world.chunks.LocalChunkProvider;
 import org.terasology.world.chunks.store.ChunkStoreGZip;
 import org.terasology.world.chunks.store.ChunkStoreProtobuf;
-import org.terasology.world.generator.core.ChunkGeneratorManager;
->>>>>>> 5329d2d6
 
 import javax.imageio.ImageIO;
 import javax.vecmath.Vector3f;
@@ -219,80 +172,16 @@
     //for soundtrack
     private static short playround;
 
-<<<<<<< HEAD
     private ComponentSystemManager systemManager;
-=======
-    private ComponentSystemManager _systemManager;
-    
-    private ChunkStore loadChunkStore(File file) throws IOException {
-        FileInputStream fileIn = null;
-        ObjectInputStream in = null;
-        try {
-            fileIn = new FileInputStream(file);
-            in = new ObjectInputStream(fileIn);
-
-            ChunkStore cache = (ChunkStore) in.readObject();
-            if (cache instanceof ChunkStoreGZip) {
-                ((ChunkStoreGZip) cache).setup();
-                logger.info("Using old chunk store implementation without protobuf support for compatibility.");
-            } else if (cache instanceof ChunkStoreProtobuf)
-                ((ChunkStoreProtobuf) cache).setup();
-            else
-                logger.warn("Chunk store might not have been initialized: {}", cache.getClass().getName());
-            
-            return cache;
-
-        } catch (ClassNotFoundException e) {
-            throw new IOException("Unable to load chunk cache", e);
-        } finally {
-            // JAVA7 : cleanup
-            if (in != null) {
-                try {
-                    in.close();
-                } catch (IOException e) {
-                    logger.error("Failed to close input stream", e);
-                }
-            }
-            if (fileIn != null) {
-                try {
-                    fileIn.close();
-                } catch (IOException e) {
-                    logger.error("Failed to close input stream", e);
-                }
-            }
-        }
-    }
->>>>>>> 5329d2d6
 
     /**
      * Initializes a new (local) world for the single player mode.
      *
      * @param worldInfo Information describing the world
      */
-<<<<<<< HEAD
     public WorldRenderer(WorldInfo worldInfo, ChunkProvider chunkProvider, LocalPlayerSystem localPlayerSystem) {
         this.chunkProvider = chunkProvider;
         EntityAwareWorldProvider entityWorldProvider = new EntityAwareWorldProvider(new WorldProviderCoreImpl(worldInfo, this.chunkProvider));
-=======
-    public WorldRenderer(WorldInfo worldInfo, ChunkGeneratorManager chunkGeneratorManager, EntityManager manager, LocalPlayerSystem localPlayerSystem) {
-        // TODO: Cleaner method for this? Should not be using the world title
-        File f = new File(PathManager.getInstance().getWorldSavePath(worldInfo.getTitle()), worldInfo.getTitle() + ".dat");
-        if (f.exists()) {
-            try {
-                chunkStore = loadChunkStore(f);
-            } catch (IOException e) {
-                /* TODO: We really should expose this error via UI so player knows that there is an issue with their world
-                   (don't have the game continue or we risk overwriting their game)
-                 */
-                e.printStackTrace();
-            }
-        }
-        if (chunkStore == null) {
-            chunkStore = new ChunkStoreProtobuf();
-        }
-        _chunkProvider = new LocalChunkProvider(chunkStore, chunkGeneratorManager);
-        EntityAwareWorldProvider entityWorldProvider = new EntityAwareWorldProvider(new WorldProviderCoreImpl(worldInfo, _chunkProvider));
->>>>>>> 5329d2d6
         CoreRegistry.put(BlockEntityRegistry.class, entityWorldProvider);
         CoreRegistry.get(ComponentSystemManager.class).register(entityWorldProvider, "engine:BlockEntityRegistry");
         worldProvider = new WorldProviderWrapper(entityWorldProvider);
@@ -444,7 +333,6 @@
         worldTimeEventManager.addWorldTimeEvent(new WorldTimeEvent(0.25, true) {
             @Override
             public void run() {
-<<<<<<< HEAD
                 //TODO get beter tck instead afternoon
                 if (getPlayerPosition().y < 50)
                     AudioManager.playMusic("engine:DwarfForge");
@@ -452,14 +340,6 @@
                     AudioManager.playMusic("engine:SpaceExplorers");
                 else
                     AudioManager.playMusic("engine:Afternoon");
-=======
-            	if(getPlayerPosition().y<50)
-            		AudioManager.playMusic("engine:DwarfForge");
-            	else if(getPlayerPosition().y>175)
-            		AudioManager.playMusic("engine:SpaceExplorers");
-            	else
-                AudioManager.playMusic("engine:Afternoon");
->>>>>>> 5329d2d6
             }
         });
 
@@ -627,11 +507,7 @@
             glClear(GL_DEPTH_BUFFER_BIT);
             glPushMatrix();
             glLoadIdentity();
-<<<<<<< HEAD
-            activeCamera.loadProjectionMatrix(80f);
-=======
-            _activeCamera.loadProjectionMatrix(90f);
->>>>>>> 5329d2d6
+            activeCamera.loadProjectionMatrix(90f);
 
             PerformanceMonitor.startActivity("Render First Person");
             for (RenderSystem renderer : systemManager.iterateRenderSubscribers()) {
@@ -659,13 +535,7 @@
 
         glEnable(GL_LIGHT0);
 
-<<<<<<< HEAD
-        boolean headUnderWater;
-
-        headUnderWater = cameraMode == CAMERA_MODE.PLAYER && isUnderwater();
-=======
-        boolean headUnderWater =_cameraMode == CAMERA_MODE.PLAYER && isUnderWater();
->>>>>>> 5329d2d6
+        boolean headUnderWater = cameraMode == CAMERA_MODE.PLAYER && isUnderWater();
 
         if (wireframe)
             glPolygonMode(GL_FRONT_AND_BACK, GL_LINE);
@@ -734,15 +604,11 @@
             }
         }
 
-<<<<<<< HEAD
+        PerformanceMonitor.endActivity();
+
+        PerformanceMonitor.startActivity("Render Overlays");
+
         for (RenderSystem renderer : systemManager.iterateRenderSubscribers()) {
-=======
-        PerformanceMonitor.endActivity();
-
-        PerformanceMonitor.startActivity("Render Overlays");
-
-        for (RenderSystem renderer : _systemManager.iterateRenderSubscribers()) {
->>>>>>> 5329d2d6
             renderer.renderOverlay();
         }
 
@@ -769,25 +635,16 @@
 
             glEnable(GL_LIGHT0);
 
-<<<<<<< HEAD
-        for (Chunk c : renderQueueChunksOpaque)
-            renderChunk(c, ChunkMesh.RENDER_PHASE.OPAQUE, camera);
-=======
-            for (Chunk c : _renderQueueChunksOpaque)
+            for (Chunk c : renderQueueChunksOpaque) {
                 renderChunk(c, ChunkMesh.RENDER_PHASE.OPAQUE, camera);
->>>>>>> 5329d2d6
+            }
 
             glEnable(GL_BLEND);
             glBlendFunc(GL_SRC_ALPHA, GL_ONE_MINUS_SRC_ALPHA);
 
-<<<<<<< HEAD
-        for (Chunk c : renderQueueChunksSortedBillboards)
-            renderChunk(c, ChunkMesh.RENDER_PHASE.BILLBOARD_AND_TRANSLUCENT, camera);
-=======
-            for (Chunk c : _renderQueueChunksSortedBillboards)
+            for (Chunk c : renderQueueChunksSortedBillboards) {
                 renderChunk(c, ChunkMesh.RENDER_PHASE.BILLBOARD_AND_TRANSLUCENT, camera);
->>>>>>> 5329d2d6
-
+            }
             glDisable(GL_BLEND);
             glDisable(GL_LIGHT0);
         }
@@ -834,17 +691,9 @@
     }
 
     public float getRenderingLightValueAt(Vector3f pos) {
-<<<<<<< HEAD
-        float lightValueSun = worldProvider.getSunlight(pos);
-        lightValueSun /= 15.0f;
+        float lightValueSun = (float) Math.pow(0.76, 16 - worldProvider.getSunlight(pos));
         lightValueSun *= getDaylight();
-        float lightValueBlock = worldProvider.getLight(pos);
-        lightValueBlock /= 15f;
-=======
-        float lightValueSun = (float) Math.pow(0.76, 16 - _worldProvider.getSunlight(pos));
-        lightValueSun *= getDaylight();
-        float lightValueBlock = (float) Math.pow(0.76, 16 - _worldProvider.getLight(pos));
->>>>>>> 5329d2d6
+        float lightValueBlock = (float) Math.pow(0.76, 16 - worldProvider.getLight(pos));
 
         return (lightValueSun + lightValueBlock * (1.0f - lightValueSun)) + (1.0f - (float) getDaylight()) * 0.05f;
     }
