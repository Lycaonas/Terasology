<<<<<<< HEAD
/*
 * Copyright 2011 Benjamin Glatzel <benjamin.glatzel@me.com>.
 *
 * Licensed under the Apache License, Version 2.0 (the "License");
 * you may not use this file except in compliance with the License.
 * You may obtain a copy of the License at
 *
 *      http://www.apache.org/licenses/LICENSE-2.0
 *
 * Unless required by applicable law or agreed to in writing, software
 * distributed under the License is distributed on an "AS IS" BASIS,
 * WITHOUT WARRANTIES OR CONDITIONS OF ANY KIND, either express or implied.
 * See the License for the specific language governing permissions and
 * limitations under the License.
 */
package org.terasology.rendering.gui.menus;

import org.lwjgl.input.Keyboard;
import org.lwjgl.opengl.Display;
import org.terasology.game.CoreRegistry;
import org.terasology.game.Terasology;
import org.terasology.logic.manager.GroovyManager;
import org.terasology.rendering.gui.components.UIText;
import org.terasology.rendering.gui.framework.UIDisplayContainer;

import javax.vecmath.Vector2f;
import java.util.ArrayList;
import java.util.logging.Level;
import java.util.logging.Logger;

/**
 * The debug console of Terasology.
 *
 * @author Benjamin Glatzel <benjamin.glatzel@me.com>
 */
public final class UIDebugConsole extends UIDisplayContainer {

    private Logger logger = Logger.getLogger(getClass().getName());
    private final UIText _consoleText;

    private final StringBuffer _consoleInput = new StringBuffer();
    private final ArrayList<String> _ringBuffer = new ArrayList<String>();
    private int _ringBufferPos = -1;

    /**
     * Init. a new Terasology console.
     */
    public UIDebugConsole() {
        _consoleText = new UIText();
        _consoleText.setVisible(true);

        addDisplayElement(_consoleText);
    }

    /**
     * Processes the given keyboard input.
     *
     * @param key The key
     */
    public void processKeyboardInput(int key) {
        super.processKeyboardInput(key);

        if (!isVisible())
            return;

        if (key == Keyboard.KEY_BACK) {
            int length = _consoleInput.length() - 1;

            if (length < 0) {
                length = 0;
            }
            _consoleInput.setLength(length);
        } else if (key == Keyboard.KEY_RETURN) {
            processConsoleString();
        } else if (key == Keyboard.KEY_UP) {
            rotateRingBuffer(1);
        } else if (key == Keyboard.KEY_DOWN) {
            rotateRingBuffer(-1);
        }

        char c = Keyboard.getEventCharacter();

        if (c >= 'a' && c < 'z' + 1 || c >= '0' && c < '9' + 1 || c >= 'A' && c < 'Z' + 1 || c == ' ' || c == '_' || c == '.' || c == ',' || c == '!' || c == '-' || c == '(' || c == ')' || c == '"' || c == '\'' || c == ';' || c == '+') {
            _consoleInput.append(c);
        }
    }

    /**
     * Rotates the ring buffer in the given direction.
     *
     * @param dir The direction
     */
    public void rotateRingBuffer(int dir) {
        if (_ringBuffer.isEmpty())
            return;

        _ringBufferPos += dir;

        if (_ringBufferPos < 0)
            _ringBufferPos = _ringBuffer.size() - 1;
        else if (_ringBufferPos > _ringBuffer.size() - 1)
            _ringBufferPos = 0;

        _consoleInput.setLength(0);
        _consoleInput.append(_ringBuffer.get(_ringBufferPos));
    }

    /**
     * Adds a new string to the ring buffer.
     */
    public void addToRingBuffer() {
        _ringBufferPos = -1;
        _ringBuffer.add(0, _consoleInput.toString());
    }

    /**
     * Parses the console string and executes the command.
     */
    public void processConsoleString() {
        boolean success = false;

        try {
            success = CoreRegistry.get(GroovyManager.class).runGroovyShell(_consoleInput.toString());
        } catch (Exception e) {
            logger.log(Level.INFO, e.getMessage());
        }

        if (success) {
            logger.log(Level.INFO, "Console command \"{0}\" accepted.", _consoleInput);

            addToRingBuffer();
            resetDebugConsole();
            setVisible(false);
        } else {
            logger.log(Level.WARNING, "Console command \"{0}\" is invalid.", _consoleInput);
        }
    }

    public String toString() {
        return _consoleInput.toString();
    }

    /**
     * Resets the debug console.
     */
    public void resetDebugConsole() {
        _consoleInput.setLength(0);
    }

    @Override
    public void update() {
        super.update();

        _consoleText.setText(String.format("%s_", this));
        _consoleText.setPosition(new Vector2f(4, Display.getDisplayMode().getHeight() - 16 - 4));
    }
}
=======
/*
 * Copyright 2011 Benjamin Glatzel <benjamin.glatzel@me.com>.
 *
 * Licensed under the Apache License, Version 2.0 (the "License");
 * you may not use this file except in compliance with the License.
 * You may obtain a copy of the License at
 *
 *      http://www.apache.org/licenses/LICENSE-2.0
 *
 * Unless required by applicable law or agreed to in writing, software
 * distributed under the License is distributed on an "AS IS" BASIS,
 * WITHOUT WARRANTIES OR CONDITIONS OF ANY KIND, either express or implied.
 * See the License for the specific language governing permissions and
 * limitations under the License.
 */
package org.terasology.rendering.gui.menus;

import org.lwjgl.input.Keyboard;
import org.lwjgl.opengl.Display;
import org.newdawn.slick.Color;
import org.terasology.game.Terasology;
import org.terasology.logic.manager.GroovyHelp;
import org.terasology.logic.manager.GroovyHelpManager;
import org.terasology.rendering.gui.components.UIText;
import org.terasology.rendering.gui.components.UITextWrap;
import org.terasology.rendering.gui.framework.UIScrollableDisplayContainer;

import javax.vecmath.Vector2f;
import java.io.IOException;
import java.util.ArrayList;
import java.util.HashMap;
import java.util.logging.Level;

import static org.lwjgl.opengl.GL11.*;
import static org.lwjgl.opengl.GL11.glPopMatrix;

/**
 * The debug console of Terasology.
 *
 * @author Benjamin Glatzel <benjamin.glatzel@me.com>
 */
public final class UIDebugConsole extends UIScrollableDisplayContainer {

    private final UIText _consoleText;
    private final UITextWrap _helpText;
    public final String newLine = System.getProperty("line.separator");

    private final StringBuffer _consoleInput = new StringBuffer();
    private final ArrayList<String> _ringBuffer = new ArrayList<String>();
    private final int border = 70;
    private int _ringBufferPos = -1;

    /**
     * Init. a new Terasology console.
     */
    public UIDebugConsole() {
        setPosition(new Vector2f(0, 0));
        setSize(new Vector2f(Display.getDisplayMode().getWidth(), Display.getDisplayMode().getHeight()));

        //setScrollBarsPosition(new Vector2f(Display.getWidth() / 2,Display.getHeight() / 2),new Vector2f(0.5f,0.5f));

        _consoleText = new UIText();
        _consoleText.setVisible(true);
        addDisplayElement(_consoleText);

        _helpText = new UITextWrap();
        _helpText.setColor(Color.green);
        //_helpText.setSize(new Vector2f(0.5f,0.5f));
        _helpText.setVisible(true);
        addDisplayElement(_helpText);
    }

    /**
     * Processes the given keyboard input.
     *
     * @param key The key
     */
    public void processKeyboardInput(int key) {
        super.processKeyboardInput(key);

        if (!isVisible())
            return;

        if (key == Keyboard.KEY_BACK) {
            int length = _consoleInput.length() - 1;

            if (length < 0) {
                length = 0;
            }
            _consoleInput.setLength(length);
        } else if (key == Keyboard.KEY_RETURN) {
            processConsoleString();
        } else if (key == Keyboard.KEY_UP) {
            rotateRingBuffer(1);
        } else if (key == Keyboard.KEY_DOWN) {
            rotateRingBuffer(-1);
        }

        char c = Keyboard.getEventCharacter();

        if (c >= 'a' && c < 'z' + 1 || c >= '0' && c < '9' + 1 || c >= 'A' && c < 'Z' + 1 || c == ' ' || c == '_' || c == '.' || c == ',' || c == '!' || c == '-' || c == '(' || c == ')' || c == '"' || c == '\'' || c == ';' || c == '+') {
            _consoleInput.append(c);
        }
    }

    /**
     * Rotates the ring buffer in the given direction.
     *
     * @param dir The direction
     */
    public void rotateRingBuffer(int dir) {
        if (_ringBuffer.isEmpty())
            return;

        _ringBufferPos += dir;

        if (_ringBufferPos < 0)
            _ringBufferPos = _ringBuffer.size() - 1;
        else if (_ringBufferPos > _ringBuffer.size() - 1)
            _ringBufferPos = 0;

        _consoleInput.setLength(0);
        _consoleInput.append(_ringBuffer.get(_ringBufferPos));
    }

    /**
     * Adds a new string to the ring buffer.
     */
    public void addToRingBuffer() {
        _ringBufferPos = -1;
        _ringBuffer.add(0, _consoleInput.toString());
    }

    /**
     * Parses the console string and executes the command.
     */
    public void processConsoleString() {
        boolean success = false;
        _helpText.resetScroll();
        try {
            if(_consoleInput.toString().startsWith("help")){
                getHelp(_consoleInput.toString());
                return;
            }
            else{
                success = Terasology.getInstance().getGroovyManager().runGroovyShell(_consoleInput.toString());
            }
        } catch (Exception e) {
            Terasology.getInstance().getLogger().log(Level.INFO, e.getMessage());
        }
        if (success) {
            Terasology.getInstance().initOpenGLParams();
            Terasology.getInstance().getLogger().log(Level.INFO, "Console command \"{0}\" accepted.", _consoleInput);

            addToRingBuffer();
            resetDebugConsole();
            setVisible(false);
        } else {
            try{
                _helpText.loadError();
            }
            catch (Exception e){
                e.printStackTrace();
            }
            Terasology.getInstance().getLogger().log(Level.WARNING, "Console command \"{0}\" is invalid.", _consoleInput);
        }
    }

    private void getHelp(String commandstring) throws IOException
    {
        String[] split = commandstring.split(" ");
        if(split.length > 1)
        {
            if(split[1].equals("commandList"))
            {
                GroovyHelpManager groovyhelpmanager = new GroovyHelpManager();
                HashMap<String,String> commandhelp = groovyhelpmanager.getHelpCommands();
                String[] commandlist = groovyhelpmanager.getGroovyCommands();
                String retval = "Available commands :" + newLine+ newLine;
                for(int i=0;i<commandlist.length;i++)
                {
                    if(commandhelp.containsKey(commandlist[i])){
                        retval+= commandlist[i].toString() + " \t: " + commandhelp.get(commandlist[i]).toString() + newLine;
                    }
                    else{
                        retval+= commandlist[i].toString() + " : undocumented" + newLine;
                    }
                }
                setHelpText(retval);
                return;
            }
            GroovyHelpManager groovyhelpmanager = new GroovyHelpManager();
            if(groovyhelpmanager.getHelpCommands().containsKey(split[1]))
            {
                GroovyHelp groovyhelp = groovyhelpmanager.readCommandHelp(split[1]);
                setHelpText(groovyhelp);
                return;
            }
            if(split[1].equals("blockList")){
                String tempval = "";
                HashMap<Byte,String> blocks = groovyhelpmanager.getGroovyBlocks();
                for(byte i = 0;i<blocks.size();i++){
                    tempval+= "blockName = " + blocks.get(i) + ", blockNbr = " + i + newLine;
                }
                setHelpText(tempval);
                return;
            }
            showError();
        }
        else
        {
            showHelp();
        }
    }

    public String toString() {
        return _consoleInput.toString();
    }

    /**
     * Resets the debug console.
     */
    public void resetDebugConsole() {
        _consoleInput.setLength(0);
    }

    public void setHelpText(String helptekst) throws IOException
    {
        _helpText.addText(helptekst);
        _helpText.showFromJson();
    }

    public void setHelpText(GroovyHelp groovyhelp) throws IOException
    {
        String tempstring = "";
        tempstring += groovyhelp.getCommandName() + " : " + groovyhelp.getCommandDesc() + newLine;
        if (groovyhelp.getParameters().length > 0)
        {
            String parameters = "accepted parameters :" + newLine;
            for(int i=0; i<groovyhelp.getParameters().length;i++)
            {
                parameters += groovyhelp.getParameters()[i] + newLine;
            }
            tempstring += parameters  + newLine;
        }
        tempstring += "detailed help : " + groovyhelp.getCommandHelp()  + newLine;
        if (groovyhelp.getExamples().length > 0)
        {
            String examples = "Example(s) :" + newLine;
            for(int i=0; i<groovyhelp.getExamples().length;i++)
            {
                examples += groovyhelp.getExamples()[i] + newLine;
            }
            tempstring += examples + newLine;
            _helpText.addText(tempstring);
            _helpText.showFromJson();
        }
    }

    public void showHelp()throws IOException{
        _helpText.loadHelp();
    }

    public void showError()throws IOException{
        _helpText.loadError();
    }

    @Override
    public void update() {
        super.update();

        _consoleText.setText(String.format("%s_", this));
        _consoleText.setPosition(new Vector2f(4, Display.getHeight() - 16 - 4));
        _helpText.setPosition(new Vector2f(4, 12));
    }

    public void render(){
        renderOverlay();
        super.render();
    }

    public void renderOverlay(){
        glPushMatrix();
        glLoadIdentity();
        glColor4f(0, 0, 0, 0.75f);
        glBegin(GL_QUADS);
        glVertex2f(0f, 0f);
        glVertex2f((float) Display.getWidth()-border, 0f);
        glVertex2f((float) Display.getWidth()-border, (float) Display.getHeight()-border);
        glVertex2f(0f, (float) Display.getHeight()-border);
        glEnd();
        glBegin(GL_QUADS);
        glVertex2f(0f, Display.getHeight()-24);
        glVertex2f((float) 300, Display.getHeight()-24);
        glVertex2f((float) 300, (float) Display.getHeight());
        glVertex2f(0f, (float) Display.getHeight());
        glEnd();
        glPopMatrix();
    }
}
>>>>>>> bf2f1527
<|MERGE_RESOLUTION|>--- conflicted
+++ resolved
@@ -1,4 +1,3 @@
-<<<<<<< HEAD
 /*
  * Copyright 2011 Benjamin Glatzel <benjamin.glatzel@me.com>.
  *
@@ -18,39 +17,61 @@
 
 import org.lwjgl.input.Keyboard;
 import org.lwjgl.opengl.Display;
+import org.newdawn.slick.Color;
 import org.terasology.game.CoreRegistry;
 import org.terasology.game.Terasology;
 import org.terasology.logic.manager.GroovyManager;
+import org.terasology.logic.manager.GroovyHelp;
+import org.terasology.logic.manager.GroovyHelpManager;
 import org.terasology.rendering.gui.components.UIText;
-import org.terasology.rendering.gui.framework.UIDisplayContainer;
+import org.terasology.rendering.gui.components.UITextWrap;
+import org.terasology.rendering.gui.framework.UIScrollableDisplayContainer;
 
 import javax.vecmath.Vector2f;
+import java.io.IOException;
 import java.util.ArrayList;
+import java.util.HashMap;
 import java.util.logging.Level;
 import java.util.logging.Logger;
+
+import static org.lwjgl.opengl.GL11.*;
+import static org.lwjgl.opengl.GL11.glPopMatrix;
 
 /**
  * The debug console of Terasology.
  *
  * @author Benjamin Glatzel <benjamin.glatzel@me.com>
  */
-public final class UIDebugConsole extends UIDisplayContainer {
+public final class UIDebugConsole extends UIScrollableDisplayContainer {
 
     private Logger logger = Logger.getLogger(getClass().getName());
     private final UIText _consoleText;
+    private final UITextWrap _helpText;
+    public final String newLine = System.getProperty("line.separator");
 
     private final StringBuffer _consoleInput = new StringBuffer();
     private final ArrayList<String> _ringBuffer = new ArrayList<String>();
+    private final int border = 70;
     private int _ringBufferPos = -1;
 
     /**
      * Init. a new Terasology console.
      */
     public UIDebugConsole() {
+        setPosition(new Vector2f(0, 0));
+        setSize(new Vector2f(Display.getDisplayMode().getWidth(), Display.getDisplayMode().getHeight()));
+
+        //setScrollBarsPosition(new Vector2f(Display.getWidth() / 2,Display.getHeight() / 2),new Vector2f(0.5f,0.5f));
+
         _consoleText = new UIText();
         _consoleText.setVisible(true);
-
         addDisplayElement(_consoleText);
+
+        _helpText = new UITextWrap();
+        _helpText.setColor(Color.green);
+        //_helpText.setSize(new Vector2f(0.5f,0.5f));
+        _helpText.setVisible(true);
+        addDisplayElement(_helpText);
     }
 
     /**
@@ -119,182 +140,6 @@
      */
     public void processConsoleString() {
         boolean success = false;
-
-        try {
-            success = CoreRegistry.get(GroovyManager.class).runGroovyShell(_consoleInput.toString());
-        } catch (Exception e) {
-            logger.log(Level.INFO, e.getMessage());
-        }
-
-        if (success) {
-            logger.log(Level.INFO, "Console command \"{0}\" accepted.", _consoleInput);
-
-            addToRingBuffer();
-            resetDebugConsole();
-            setVisible(false);
-        } else {
-            logger.log(Level.WARNING, "Console command \"{0}\" is invalid.", _consoleInput);
-        }
-    }
-
-    public String toString() {
-        return _consoleInput.toString();
-    }
-
-    /**
-     * Resets the debug console.
-     */
-    public void resetDebugConsole() {
-        _consoleInput.setLength(0);
-    }
-
-    @Override
-    public void update() {
-        super.update();
-
-        _consoleText.setText(String.format("%s_", this));
-        _consoleText.setPosition(new Vector2f(4, Display.getDisplayMode().getHeight() - 16 - 4));
-    }
-}
-=======
-/*
- * Copyright 2011 Benjamin Glatzel <benjamin.glatzel@me.com>.
- *
- * Licensed under the Apache License, Version 2.0 (the "License");
- * you may not use this file except in compliance with the License.
- * You may obtain a copy of the License at
- *
- *      http://www.apache.org/licenses/LICENSE-2.0
- *
- * Unless required by applicable law or agreed to in writing, software
- * distributed under the License is distributed on an "AS IS" BASIS,
- * WITHOUT WARRANTIES OR CONDITIONS OF ANY KIND, either express or implied.
- * See the License for the specific language governing permissions and
- * limitations under the License.
- */
-package org.terasology.rendering.gui.menus;
-
-import org.lwjgl.input.Keyboard;
-import org.lwjgl.opengl.Display;
-import org.newdawn.slick.Color;
-import org.terasology.game.Terasology;
-import org.terasology.logic.manager.GroovyHelp;
-import org.terasology.logic.manager.GroovyHelpManager;
-import org.terasology.rendering.gui.components.UIText;
-import org.terasology.rendering.gui.components.UITextWrap;
-import org.terasology.rendering.gui.framework.UIScrollableDisplayContainer;
-
-import javax.vecmath.Vector2f;
-import java.io.IOException;
-import java.util.ArrayList;
-import java.util.HashMap;
-import java.util.logging.Level;
-
-import static org.lwjgl.opengl.GL11.*;
-import static org.lwjgl.opengl.GL11.glPopMatrix;
-
-/**
- * The debug console of Terasology.
- *
- * @author Benjamin Glatzel <benjamin.glatzel@me.com>
- */
-public final class UIDebugConsole extends UIScrollableDisplayContainer {
-
-    private final UIText _consoleText;
-    private final UITextWrap _helpText;
-    public final String newLine = System.getProperty("line.separator");
-
-    private final StringBuffer _consoleInput = new StringBuffer();
-    private final ArrayList<String> _ringBuffer = new ArrayList<String>();
-    private final int border = 70;
-    private int _ringBufferPos = -1;
-
-    /**
-     * Init. a new Terasology console.
-     */
-    public UIDebugConsole() {
-        setPosition(new Vector2f(0, 0));
-        setSize(new Vector2f(Display.getDisplayMode().getWidth(), Display.getDisplayMode().getHeight()));
-
-        //setScrollBarsPosition(new Vector2f(Display.getWidth() / 2,Display.getHeight() / 2),new Vector2f(0.5f,0.5f));
-
-        _consoleText = new UIText();
-        _consoleText.setVisible(true);
-        addDisplayElement(_consoleText);
-
-        _helpText = new UITextWrap();
-        _helpText.setColor(Color.green);
-        //_helpText.setSize(new Vector2f(0.5f,0.5f));
-        _helpText.setVisible(true);
-        addDisplayElement(_helpText);
-    }
-
-    /**
-     * Processes the given keyboard input.
-     *
-     * @param key The key
-     */
-    public void processKeyboardInput(int key) {
-        super.processKeyboardInput(key);
-
-        if (!isVisible())
-            return;
-
-        if (key == Keyboard.KEY_BACK) {
-            int length = _consoleInput.length() - 1;
-
-            if (length < 0) {
-                length = 0;
-            }
-            _consoleInput.setLength(length);
-        } else if (key == Keyboard.KEY_RETURN) {
-            processConsoleString();
-        } else if (key == Keyboard.KEY_UP) {
-            rotateRingBuffer(1);
-        } else if (key == Keyboard.KEY_DOWN) {
-            rotateRingBuffer(-1);
-        }
-
-        char c = Keyboard.getEventCharacter();
-
-        if (c >= 'a' && c < 'z' + 1 || c >= '0' && c < '9' + 1 || c >= 'A' && c < 'Z' + 1 || c == ' ' || c == '_' || c == '.' || c == ',' || c == '!' || c == '-' || c == '(' || c == ')' || c == '"' || c == '\'' || c == ';' || c == '+') {
-            _consoleInput.append(c);
-        }
-    }
-
-    /**
-     * Rotates the ring buffer in the given direction.
-     *
-     * @param dir The direction
-     */
-    public void rotateRingBuffer(int dir) {
-        if (_ringBuffer.isEmpty())
-            return;
-
-        _ringBufferPos += dir;
-
-        if (_ringBufferPos < 0)
-            _ringBufferPos = _ringBuffer.size() - 1;
-        else if (_ringBufferPos > _ringBuffer.size() - 1)
-            _ringBufferPos = 0;
-
-        _consoleInput.setLength(0);
-        _consoleInput.append(_ringBuffer.get(_ringBufferPos));
-    }
-
-    /**
-     * Adds a new string to the ring buffer.
-     */
-    public void addToRingBuffer() {
-        _ringBufferPos = -1;
-        _ringBuffer.add(0, _consoleInput.toString());
-    }
-
-    /**
-     * Parses the console string and executes the command.
-     */
-    public void processConsoleString() {
-        boolean success = false;
         _helpText.resetScroll();
         try {
             if(_consoleInput.toString().startsWith("help")){
@@ -302,14 +147,13 @@
                 return;
             }
             else{
-                success = Terasology.getInstance().getGroovyManager().runGroovyShell(_consoleInput.toString());
+                success = CoreRegistry.get(GroovyManager.class).runGroovyShell(_consoleInput.toString());
             }
         } catch (Exception e) {
-            Terasology.getInstance().getLogger().log(Level.INFO, e.getMessage());
+            logger.log(Level.INFO, e.getMessage());
         }
         if (success) {
-            Terasology.getInstance().initOpenGLParams();
-            Terasology.getInstance().getLogger().log(Level.INFO, "Console command \"{0}\" accepted.", _consoleInput);
+            logger.log(Level.INFO, "Console command \"{0}\" accepted.", _consoleInput);
 
             addToRingBuffer();
             resetDebugConsole();
@@ -321,7 +165,7 @@
             catch (Exception e){
                 e.printStackTrace();
             }
-            Terasology.getInstance().getLogger().log(Level.WARNING, "Console command \"{0}\" is invalid.", _consoleInput);
+            logger.log(Level.WARNING, "Console command \"{0}\" is invalid.", _consoleInput);
         }
     }
 
@@ -456,5 +300,4 @@
         glEnd();
         glPopMatrix();
     }
-}
->>>>>>> bf2f1527
+}