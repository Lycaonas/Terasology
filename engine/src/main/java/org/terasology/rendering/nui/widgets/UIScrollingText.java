/*
 * Copyright 2016 MovingBlocks
 *
 * Licensed under the Apache License, Version 2.0 (the "License");
 * you may not use this file except in compliance with the License.
 * You may obtain a copy of the License at
 *
 *  http://www.apache.org/licenses/LICENSE-2.0
 *
 * Unless required by applicable law or agreed to in writing, software
 * distributed under the License is distributed on an "AS IS" BASIS,
 * WITHOUT WARRANTIES OR CONDITIONS OF ANY KIND, either express or implied.
 * See the License for the specific language governing permissions and
 * limitations under the License.
 */
package org.terasology.rendering.nui.widgets;

import org.terasology.math.geom.Rect2i;
import org.terasology.math.geom.Vector2i;
import org.terasology.rendering.assets.font.Font;
import org.terasology.rendering.nui.Canvas;
import org.terasology.rendering.nui.CoreWidget;
import org.terasology.rendering.nui.LayoutConfig;
import org.terasology.rendering.nui.TextLineBuilder;
import org.terasology.rendering.nui.databinding.Binding;
import org.terasology.rendering.nui.databinding.DefaultBinding;

import java.util.HashMap;
import java.util.List;
import java.util.Map;
import java.util.Map.Entry;

/**
 * A widget that scrolls through long strings of text
 */
public class UIScrollingText extends CoreWidget {
    /**
     * The text to be shown by this widget
     */
    @LayoutConfig
    private Binding<String> text = new DefaultBinding<>("");
    /**
     * Specifies the change in the Y values of the text every frame
     */
    @LayoutConfig
    private int step = 1;
    /**
     * Text offset from the top of the canvas, in pixels
     */
    @LayoutConfig
    private int offsetTop;
    /**
     * Text offset from the bottom of the canvas, in pixels
     */
    @LayoutConfig
    private int offsetBottom;
    /**
     * Spacing between the lines of text, in pixels
     */
    @LayoutConfig
    private int lineSpacing = 3;
    
    /**
     * Maps text to their Y coordinates
     */
    private Map<String, Integer> textY = new HashMap<String, Integer>();
    /**
     * Specifies whether scrolling will restart from the beginning when all text has been scrolled through
     */
    @LayoutConfig
    private boolean autoReset;
    private boolean isScrolling = true;

    /**
     * Creates an empty {@code UIScrollingText}.
     */
    public UIScrollingText() {
    }

    /**
     * Creates an empty {@code UIScrollingText} with the given id.
     *
     * @param text The text to be shown in this {@code UIScrollingText}
     */
    public UIScrollingText(String text) {
        this.text.set(text);
    }

    /**
     * Creates a {@code UIScrollingText} containing the text in the given {@link Binding}.
     *
     * @param text the {@code Binding} containing the text to be shown in this {@code UIScrollingText}
     */
    public UIScrollingText(Binding<String> text) {
        this.text = text;
    }

    /**
     * Creates a {@code UIScrollingText} with the given id, containing the given text.
     *
     * @param id The id assigned to this {@code UIScrollingText}
     * @param text The text to be shown in this {@code UIScrollingText}
     */
    public UIScrollingText(String id, String text) {
        super(id);
        this.text.set(text);
    }

    /**
     * Creates a {@code UIScrollingText} with the given id, containing the text in the given {@code Binding}.
     *
     * @param id The id assigned to this {@code UIScrollingText}
     * @param text The text to be shown in this {@code UIScrollingText}
     */
    public UIScrollingText(String id, Binding<String> text) {
        super(id);
        this.text = text;
    }

    /**
<<<<<<< HEAD
     * @return The string displayed in the widget.
=======
     * Retrieves the text shown in this {@code UIScrollingText}.
     * }
     * @return The text shown in this {@code UIScrollingText}
>>>>>>> 520d6a7f
     */
    public String getText() {
        if (text.get() == null) {
            return "";
        }
        return text.get();
    }

    /**
<<<<<<< HEAD
     * @param text The string to display on the widget
=======
     * Sets the text shown in this {@code UIScrollingText}.
     *
     * @param text The text to be shown in the {@code UIScrollingText}
>>>>>>> 520d6a7f
     */
    public void setText(String text) {
        this.text.set(text);
    }

    /**
     * Binds the text to be shown in this {@code UIScrollingText}.
     *
     * @param binding The {@code Binding} containing the text to be shown in this {@code UIScrollingText}
     */
    public void bindText(Binding<String> binding) {
        this.text = binding;
    }

    /**
<<<<<<< HEAD
     * Start the widget scrolling.
=======
     * Starts the scrolling of the text shown in this {@code UIScrollingText}.
>>>>>>> 520d6a7f
     */
    public void startScrolling() {
        isScrolling = true;
    }

    /**
<<<<<<< HEAD
     * Stop the widget scrolling.
=======
     * Stops the scrolling of the text shown in this {@code UIScrollingText}.
>>>>>>> 520d6a7f
     */
    public void stopScrolling() {
        isScrolling = false;
    }

    /**
<<<<<<< HEAD
     * Reset the widget at the start of the text.
=======
     * Resets the {@code UIScrollingText} to the beginning of the text.
>>>>>>> 520d6a7f
     */
    public void resetScrolling() {
        textY.clear();
    }

    /**
<<<<<<< HEAD
     * @param speed Number of y pixels to move per frame.
=======
     * Sets the scrolling speed of the text shown in the {@code UIScrollingText}.
     *
     * @param speed The increase in the Y values of the text shown each frame, in pixels
>>>>>>> 520d6a7f
     */
    public void setScrollingSpeed(int speed) {
        this.step = speed;
    }

    /**
<<<<<<< HEAD
     * @param reset A boolean indicating if the widget should auto restart.
=======
     * Specifies whether scrolling will restart from the beginning when all text has been scrolled through.
     *
     * @param reset Whether the {@code UIScrollingText} will reset automatically
>>>>>>> 520d6a7f
     */
    public void setAutoReset(boolean reset) {
        this.autoReset = reset;
    }

    /**
     * Handles how this {@code UIScrollingText} is drawn.
     * This is called every frame.
     *
     * @param canvas The {@link Canvas} on which this {@code UIScrollingText} is drawn
     */
    @Override
    public void onDraw(Canvas canvas) {
        if (isScrolling) {
            updateYValues(canvas);
        }

        Font font = canvas.getCurrentStyle().getFont();
        int w = canvas.size().x / 2;
        boolean finished = true;
        for (Entry<String, Integer> entry : textY.entrySet()) {
            int y = entry.getValue();
            //ignores offsets
            if (y >= -offsetTop && y <= canvas.size().y - offsetBottom + font.getHeight(entry.getKey())) {
                String line = entry.getKey();
                Rect2i coords = Rect2i.createFromMinAndSize(w - font.getWidth(line) / 2, y, font.getWidth(line), font.getHeight(line));
                canvas.drawText(entry.getKey(), coords);
            }
            if (y >= -offsetTop) {
                finished = false;
            }
        }
        if (finished && autoReset) {
            resetScrolling();
        }
    }

    /**
     * Retrieves the preferred content size of this {@code UIScrollingText}.
     * This is the minimum size this layout will take, given no space restrictions.
     *
     * @param canvas The {@code Canvas} on which this {@code UIScrollingText} is drawn
     * @param areaHint A {@link Vector2i} representing the available space for this {@code UIScrollingText}
     * @return A {@code Vector2i} representing the preferred content size of this {@code UIScrollingText}
     */
    @Override
    public Vector2i getPreferredContentSize(Canvas canvas, Vector2i areaHint) {
        Font font = canvas.getCurrentStyle().getFont();
        List<String> lines = TextLineBuilder.getLines(font, getText(), areaHint.x);
        return font.getSize(lines);
    }

    /**
     * Updates the Y values of the text shown in this {@code UIScrollingText} each frame
     * or initialises them if they are empty.
     *
     * @param canvas The {@code Canvas} on which this {@code UIScrollingText} is drawn
     */
    private void updateYValues(Canvas canvas) {
        if (!textY.isEmpty()) {
            for (Entry<String, Integer> entry : textY.entrySet()) {
                textY.put(entry.getKey(), entry.getValue() - step);
            }
        } else {
            String[] parsed = getText().split("\\r?\\n", -1);
            Font font = canvas.getCurrentStyle().getFont();
            int y = canvas.size().y + lineSpacing;
            for (String line : parsed) {
                textY.put(line, y);
                y += font.getHeight(line) + lineSpacing;
            }
        }
    }
}<|MERGE_RESOLUTION|>--- conflicted
+++ resolved
@@ -67,7 +67,6 @@
     /**
      * Specifies whether scrolling will restart from the beginning when all text has been scrolled through
      */
-    @LayoutConfig
     private boolean autoReset;
     private boolean isScrolling = true;
 
@@ -118,13 +117,9 @@
     }
 
     /**
-<<<<<<< HEAD
-     * @return The string displayed in the widget.
-=======
      * Retrieves the text shown in this {@code UIScrollingText}.
      * }
      * @return The text shown in this {@code UIScrollingText}
->>>>>>> 520d6a7f
      */
     public String getText() {
         if (text.get() == null) {
@@ -134,13 +129,9 @@
     }
 
     /**
-<<<<<<< HEAD
-     * @param text The string to display on the widget
-=======
      * Sets the text shown in this {@code UIScrollingText}.
      *
      * @param text The text to be shown in the {@code UIScrollingText}
->>>>>>> 520d6a7f
      */
     public void setText(String text) {
         this.text.set(text);
@@ -156,59 +147,39 @@
     }
 
     /**
-<<<<<<< HEAD
-     * Start the widget scrolling.
-=======
      * Starts the scrolling of the text shown in this {@code UIScrollingText}.
->>>>>>> 520d6a7f
      */
     public void startScrolling() {
         isScrolling = true;
     }
 
     /**
-<<<<<<< HEAD
-     * Stop the widget scrolling.
-=======
      * Stops the scrolling of the text shown in this {@code UIScrollingText}.
->>>>>>> 520d6a7f
      */
     public void stopScrolling() {
         isScrolling = false;
     }
 
     /**
-<<<<<<< HEAD
-     * Reset the widget at the start of the text.
-=======
      * Resets the {@code UIScrollingText} to the beginning of the text.
->>>>>>> 520d6a7f
      */
     public void resetScrolling() {
         textY.clear();
     }
 
     /**
-<<<<<<< HEAD
-     * @param speed Number of y pixels to move per frame.
-=======
      * Sets the scrolling speed of the text shown in the {@code UIScrollingText}.
      *
      * @param speed The increase in the Y values of the text shown each frame, in pixels
->>>>>>> 520d6a7f
      */
     public void setScrollingSpeed(int speed) {
         this.step = speed;
     }
 
     /**
-<<<<<<< HEAD
-     * @param reset A boolean indicating if the widget should auto restart.
-=======
      * Specifies whether scrolling will restart from the beginning when all text has been scrolled through.
      *
      * @param reset Whether the {@code UIScrollingText} will reset automatically
->>>>>>> 520d6a7f
      */
     public void setAutoReset(boolean reset) {
         this.autoReset = reset;
