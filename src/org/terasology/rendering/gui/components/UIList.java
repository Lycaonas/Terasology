--- conflicted
+++ resolved
@@ -33,10 +33,7 @@
         setStyle("border-corner-bottomleft",  "gui_menu 256/512 81/512");
 
         setStyle("background-image","gui_menu 159/512 63/512 264/512 18/512");
-<<<<<<< HEAD
-=======
         setCropMargin(new Vector4f(-15f, -15f, 0, 0));
->>>>>>> 32a69cce
     }
 
     public void update(){
