--- conflicted
+++ resolved
@@ -28,8 +28,6 @@
 import org.terasology.identity.storageServiceClient.StorageServiceWorker;
 import org.terasology.input.InputSystem;
 import org.terasology.input.cameraTarget.CameraTargetSystem;
-import org.terasology.logic.behavior.BehaviorSystem;
-import org.terasology.logic.behavior.nui.BehaviorNodeFactory;
 import org.terasology.logic.console.Console;
 import org.terasology.logic.console.ConsoleImpl;
 import org.terasology.logic.console.ConsoleSystem;
@@ -62,7 +60,7 @@
     private StorageServiceWorker storageServiceWorker;
 
     private String messageOnLoad = "";
-    private BehaviorSystem behaviorSystem;
+
 
     public StateMainMenu() {
     }
@@ -121,17 +119,7 @@
 
         componentSystemManager.initialise();
 
-<<<<<<< HEAD
-        behaviorSystem = new BehaviorSystem();
-        componentSystemManager.register(behaviorSystem);
-        CoreRegistry.put(BehaviorSystem.class, behaviorSystem);
-
-        BehaviorNodeFactory nodeFactory = new BehaviorNodeFactory();
-        componentSystemManager.register(nodeFactory);
-        nodeFactory.refreshLibrary();
-=======
         storageServiceWorker = context.get(StorageServiceWorker.class);
->>>>>>> 05743dea
 
         playBackgroundMusic();
 
@@ -171,12 +159,8 @@
         updateUserInterface(delta);
 
         eventSystem.process();
+        storageServiceWorker.flushNotificationsToConsole(console);
 
-<<<<<<< HEAD
-        behaviorSystem.update(delta);
-=======
-        storageServiceWorker.flushNotificationsToConsole(console);
->>>>>>> 05743dea
     }
 
     @Override
