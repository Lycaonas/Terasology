--- conflicted
+++ resolved
@@ -6,11 +6,6 @@
  */
 {
     "liquid": true,
-<<<<<<< HEAD
-    "shape": "engine:trimmedLoweredCube",
-=======
-    "lava": true,
->>>>>>> de817bd6
     // Let the lava shine!
     "luminance": 15,
     "hardness": 0,
