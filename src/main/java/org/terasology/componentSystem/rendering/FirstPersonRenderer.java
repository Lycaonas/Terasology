--- conflicted
+++ resolved
@@ -115,14 +115,9 @@
         float bobOffset = calcBobbingOffset(charMoveComp.footstepDelta / charMoveComp.distanceBetweenFootsteps, (float) java.lang.Math.PI / 8f, 0.05f, 1f);
         float handMovementAnimationOffset = localPlayer.getCharacterEntity().getComponent(LocalPlayerComponent.class).handAnimation;
 
-<<<<<<< HEAD
-        int invSlotIndex = localPlayer.getCharacterEntity().getComponent(LocalPlayerComponent.class).selectedTool;
+        UIItemContainer toolbar = (UIItemContainer) CoreRegistry.get(GUIManager.class).getWindowById("hud").getElementById("toolbar");
+        int invSlotIndex = localPlayer.getCharacterEntity().getComponent(LocalPlayerComponent.class).selectedTool + toolbar.getSlotStart();
         EntityRef heldItem = localPlayer.getCharacterEntity().getComponent(InventoryComponent.class).itemSlots.get(invSlotIndex);
-=======
-        UIItemContainer toolbar = (UIItemContainer) CoreRegistry.get(GUIManager.class).getWindowById("hud").getElementById("toolbar");
-        int invSlotIndex = localPlayer.getEntity().getComponent(LocalPlayerComponent.class).selectedTool + toolbar.getSlotStart();
-        EntityRef heldItem = localPlayer.getEntity().getComponent(InventoryComponent.class).itemSlots.get(invSlotIndex);
->>>>>>> 5329d2d6
         ItemComponent heldItemComp = heldItem.getComponent(ItemComponent.class);
         BlockItemComponent blockItem = heldItem.getComponent(BlockItemComponent.class);
         if (blockItem != null && blockItem.blockFamily != null) {
